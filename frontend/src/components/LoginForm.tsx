/**
 * Login form component for Z2 platform
 */

import React, { useState } from 'react';
import { useAuth } from '../hooks/useAuth';
import { LoginRequest } from '../types/auth';

interface LoginFormProps {
  onSuccess?: () => void;
  onSwitchToRegister?: () => void;
}

export function LoginForm({ onSuccess, onSwitchToRegister }: LoginFormProps): JSX.Element {
  const { login, authState, clearError } = useAuth();
  const [formData, setFormData] = useState<LoginRequest>({
    username: '',
    password: '',
    remember_me: false,
  });
  const [showPassword, setShowPassword] = useState(false);

  const handleChange = (e: React.ChangeEvent<HTMLInputElement>) => {
    const { name, value, type, checked } = e.target;
    setFormData(prev => ({
      ...prev,
      [name]: type === 'checkbox' ? checked : value,
    }));
  };

  const handleSubmit = async (e: React.FormEvent) => {
    e.preventDefault();
    clearError();

    try {
      await login(formData);
      onSuccess?.();
    } catch (error) {
      // Error is handled by the auth context
    }
  };

  const isLoading = authState.isLoading;

  return (
    <div style={{
      minHeight: '100vh',
      background: 'linear-gradient(135deg, #667eea 0%, #764ba2 100%)',
      display: 'flex',
      alignItems: 'center',
      justifyContent: 'center',
      padding: '48px 16px'
    }}>
      <div style={{
        maxWidth: '400px',
        width: '100%'
      }}>
        {/* Logo and Title Section */}
        <div style={{ textAlign: 'center', marginBottom: '32px' }}>
          <div style={{
            margin: '0 auto 24px',
            height: '80px',
            width: '80px',
            background: 'linear-gradient(135deg, #4facfe 0%, #00f2fe 100%)',
            borderRadius: '20px',
            display: 'flex',
            alignItems: 'center',
            justifyContent: 'center',
            boxShadow: '0 20px 40px rgba(79, 172, 254, 0.3)'
          }}>
            <span style={{
              color: 'white',
              fontWeight: 'bold',
              fontSize: '28px',
              fontFamily: 'system-ui, -apple-system, sans-serif'
            }}>Z2</span>
          </div>
          <h1 style={{
            fontSize: '36px',
            fontWeight: 'bold',
            color: 'white',
            margin: '0 0 8px 0',
            fontFamily: 'system-ui, -apple-system, sans-serif'
          }}>
            Welcome Back
          </h1>
          <p style={{
            fontSize: '18px',
            color: 'rgba(255, 255, 255, 0.8)',
            margin: '0',
            fontFamily: 'system-ui, -apple-system, sans-serif'
          }}>
            Sign in to your Z2 AI Workforce Platform
          </p>
        </div>

        {/* Main Form Card */}
        <div style={{
          background: 'rgba(255, 255, 255, 0.95)',
          backdropFilter: 'blur(20px)',
          borderRadius: '24px',
          padding: '32px',
          boxShadow: '0 25px 50px rgba(0, 0, 0, 0.15)',
          border: '1px solid rgba(255, 255, 255, 0.2)'
        }}>
          {authState.error && (
            <div style={{
              marginBottom: '24px',
              padding: '16px',
              background: '#fee2e2',
              border: '1px solid #fecaca',
              borderRadius: '12px'
            }}>
              <div style={{ display: 'flex' }}>
                <div style={{ flexShrink: 0 }}>
                  <svg style={{ height: '20px', width: '20px', color: '#ef4444' }} viewBox="0 0 20 20" fill="currentColor">
                    <path fillRule="evenodd" d="M10 18a8 8 0 100-16 8 8 0 000 16zM8.707 7.293a1 1 0 00-1.414 1.414L8.586 10l-1.293 1.293a1 1 0 101.414 1.414L10 11.414l1.293 1.293a1 1 0 001.414-1.414L11.414 10l1.293-1.293a1 1 0 00-1.414-1.414L10 8.586 8.707 7.293z" clipRule="evenodd" />
                  </svg>
                </div>
                <div style={{ marginLeft: '12px' }}>
                  <h3 style={{
                    fontSize: '14px',
                    fontWeight: '500',
                    color: '#dc2626',
                    margin: 0,
                    fontFamily: 'system-ui, -apple-system, sans-serif'
                  }}>
                    Authentication Error
                  </h3>
                  <div style={{
                    marginTop: '4px',
                    fontSize: '14px',
                    color: '#b91c1c',
                    fontFamily: 'system-ui, -apple-system, sans-serif'
                  }}>
                    {authState.error}
                  </div>
                </div>
              </div>
            </div>
          )}

          <form onSubmit={handleSubmit} style={{ display: 'flex', flexDirection: 'column', gap: '24px' }}>
            {/* Username Field */}
            <div>
              <label htmlFor="username" style={{
                display: 'block',
                fontSize: '14px',
                fontWeight: '600',
                color: '#374151',
                marginBottom: '8px',
                fontFamily: 'system-ui, -apple-system, sans-serif'
              }}>
                Username
              </label>
              <div style={{ position: 'relative' }}>
                <input
                  id="username"
                  name="username"
                  type="text"
                  autoComplete="username"
                  required
                  style={{
                    display: 'block',
                    width: '100%',
                    padding: '12px 16px 12px 44px',
                    background: 'white',
                    border: '2px solid #e5e7eb',
                    borderRadius: '12px',
                    fontSize: '16px',
                    color: '#111827',
                    fontFamily: 'system-ui, -apple-system, sans-serif',
                    outline: 'none',
                    transition: 'all 0.2s',
                    boxShadow: '0 1px 3px rgba(0, 0, 0, 0.1)',
                    boxSizing: 'border-box'
                  }}
                  placeholder="Enter your username"
                  value={formData.username}
                  onChange={handleChange}
                  disabled={isLoading}
                  onFocus={(e) => (e.target as HTMLInputElement).style.borderColor = '#3b82f6'}
                  onBlur={(e) => (e.target as HTMLInputElement).style.borderColor = '#e5e7eb'}
                />
                <div style={{
                  position: 'absolute',
                  top: '50%',
                  left: '12px',
                  transform: 'translateY(-50%)',
                  pointerEvents: 'none'
                }}>
                  <svg style={{ height: '20px', width: '20px', color: '#9ca3af' }} fill="none" viewBox="0 0 24 24" stroke="currentColor">
                    <path strokeLinecap="round" strokeLinejoin="round" strokeWidth={2} d="M16 7a4 4 0 11-8 0 4 4 0 018 0zM12 14a7 7 0 00-7 7h14a7 7 0 00-7-7z" />
                  </svg>
                </div>
              </div>
            </div>
            
            {/* Password Field */}
            <div>
              <label htmlFor="password" style={{
                display: 'block',
                fontSize: '14px',
                fontWeight: '600',
                color: '#374151',
                marginBottom: '8px',
                fontFamily: 'system-ui, -apple-system, sans-serif'
              }}>
                Password
              </label>
              <div style={{ position: 'relative' }}>
                <input
                  id="password"
                  name="password"
                  type={showPassword ? 'text' : 'password'}
                  autoComplete="current-password"
                  required
                  style={{
                    display: 'block',
                    width: '100%',
                    padding: '12px 44px 12px 44px',
                    background: 'white',
                    border: '2px solid #e5e7eb',
                    borderRadius: '12px',
                    fontSize: '16px',
                    color: '#111827',
                    fontFamily: 'system-ui, -apple-system, sans-serif',
                    outline: 'none',
                    transition: 'all 0.2s',
                    boxShadow: '0 1px 3px rgba(0, 0, 0, 0.1)',
                    boxSizing: 'border-box'
                  }}
                  placeholder="Enter your password"
                  value={formData.password}
                  onChange={handleChange}
                  disabled={isLoading}
                  onFocus={(e) => (e.target as HTMLInputElement).style.borderColor = '#3b82f6'}
                  onBlur={(e) => (e.target as HTMLInputElement).style.borderColor = '#e5e7eb'}
                />
<<<<<<< HEAD
                <div className="absolute inset-y-0 left-0 pl-3 flex items-center pointer-events-none">
                  <svg
                    className="h-5 w-5 text-gray-400"
                    width={20}
                    height={20}
                    fill="none"
                    viewBox="0 0 24 24"
                    stroke="currentColor"
                  >
=======
                <div style={{
                  position: 'absolute',
                  top: '50%',
                  left: '12px',
                  transform: 'translateY(-50%)',
                  pointerEvents: 'none'
                }}>
                  <svg style={{ height: '20px', width: '20px', color: '#9ca3af' }} fill="none" viewBox="0 0 24 24" stroke="currentColor">
>>>>>>> 51fbfd94
                    <path strokeLinecap="round" strokeLinejoin="round" strokeWidth={2} d="M12 15v2m-6 4h12a2 2 0 002-2v-6a2 2 0 00-2-2H6a2 2 0 00-2 2v6a2 2 0 002 2zm10-10V7a4 4 0 00-8 0v4h8z" />
                  </svg>
                </div>
                <button
                  type="button"
                  style={{
                    position: 'absolute',
                    top: '50%',
                    right: '12px',
                    transform: 'translateY(-50%)',
                    display: 'flex',
                    alignItems: 'center',
                    background: 'none',
                    border: 'none',
                    cursor: isLoading ? 'default' : 'pointer',
                    color: '#9ca3af',
                    transition: 'color 0.2s',
                    padding: '0',
                    opacity: isLoading ? 0.5 : 1
                  }}
                  onClick={() => setShowPassword(!showPassword)}
                  disabled={isLoading}
                  onMouseEnter={(e) => !isLoading && ((e.target as HTMLElement).style.color = '#6b7280')}
                  onMouseLeave={(e) => !isLoading && ((e.target as HTMLElement).style.color = '#9ca3af')}
                >
                  {showPassword ? (
<<<<<<< HEAD
                    <svg
                      className="h-5 w-5 text-gray-400"
                      width={20}
                      height={20}
                      fill="none"
                      viewBox="0 0 24 24"
                      stroke="currentColor"
                    >
                      <path strokeLinecap="round" strokeLinejoin="round" strokeWidth={2} d="M13.875 18.825A10.05 10.05 0 0112 19c-4.478 0-8.268-2.943-9.543-7a9.97 9.97 0 011.563-3.029m5.858.908a3 3 0 114.243 4.243M9.878 9.878l4.242 4.242M9.878 9.878L8.464 8.464M18.364 18.364L16.95 16.95M18.364 18.364L20 20M8.464 8.464L7.05 7.05M16.95 16.95l1.414 1.414M20 20l-1.414-1.414M16.95 16.95L20 20" />
                    </svg>
                  ) : (
                    <svg
                      className="h-5 w-5 text-gray-400"
                      width={20}
                      height={20}
                      fill="none"
                      viewBox="0 0 24 24"
                      stroke="currentColor"
                    >
=======
                    <svg style={{ height: '20px', width: '20px' }} fill="none" viewBox="0 0 24 24" stroke="currentColor">
                      <path strokeLinecap="round" strokeLinejoin="round" strokeWidth={2} d="M13.875 18.825A10.05 10.05 0 0112 19c-4.478 0-8.268-2.943-9.543-7a9.97 9.97 0 011.563-3.029m5.858.908a3 3 0 114.243 4.243M9.878 9.878l4.242 4.242M9.878 9.878L8.464 8.464M18.364 18.364L16.95 16.95M18.364 18.364L20 20M8.464 8.464L7.05 7.05M16.95 16.95l1.414 1.414M20 20l-1.414-1.414M16.95 16.95L20 20" />
                    </svg>
                  ) : (
                    <svg style={{ height: '20px', width: '20px' }} fill="none" viewBox="0 0 24 24" stroke="currentColor">
>>>>>>> 51fbfd94
                      <path strokeLinecap="round" strokeLinejoin="round" strokeWidth={2} d="M15 12a3 3 0 11-6 0 3 3 0 016 0z" />
                      <path strokeLinecap="round" strokeLinejoin="round" strokeWidth={2} d="M2.458 12C3.732 7.943 7.523 5 12 5c4.478 0 8.268 2.943 9.542 7-1.274 4.057-5.064 7-9.542 7-4.477 0-8.268-2.943-9.542-7z" />
                    </svg>
                  )}
                </button>
              </div>
            </div>

            {/* Remember Me and Forgot Password */}
            <div style={{ display: 'flex', alignItems: 'center', justifyContent: 'space-between' }}>
              <div style={{ display: 'flex', alignItems: 'center' }}>
                <input
                  id="remember_me"
                  name="remember_me"
                  type="checkbox"
                  style={{
                    height: '16px',
                    width: '16px',
                    color: '#3b82f6',
                    border: '1px solid #d1d5db',
                    borderRadius: '4px',
                    cursor: isLoading ? 'default' : 'pointer',
                    opacity: isLoading ? 0.5 : 1
                  }}
                  checked={formData.remember_me}
                  onChange={handleChange}
                  disabled={isLoading}
                />
                <label htmlFor="remember_me" style={{
                  marginLeft: '8px',
                  display: 'block',
                  fontSize: '14px',
                  fontWeight: '500',
                  color: '#374151',
                  fontFamily: 'system-ui, -apple-system, sans-serif',
                  cursor: isLoading ? 'default' : 'pointer',
                  opacity: isLoading ? 0.5 : 1
                }}>
                  Remember me
                </label>
              </div>

              <div style={{ fontSize: '14px' }}>
                <button
                  type="button"
                  style={{
                    fontWeight: '500',
                    color: '#3b82f6',
                    background: 'none',
                    border: 'none',
                    cursor: isLoading ? 'default' : 'pointer',
                    fontFamily: 'system-ui, -apple-system, sans-serif',
                    padding: '0',
                    transition: 'color 0.2s',
                    opacity: isLoading ? 0.5 : 1
                  }}
                  disabled={isLoading}
                  onClick={() => {
                    // Create a mailto link for password reset requests
                    const subject = encodeURIComponent('Z2 Password Reset Request');
                    const body = encodeURIComponent(
                      'Please reset my password for my Z2 account.\n\n' +
                      'Account username: ' + (formData.username || '[Enter your username]') + '\n\n' +
                      'Please send password reset instructions to this email address.'
                    );
                    window.location.href = `mailto:support@z2.ai?subject=${subject}&body=${body}`;
                  }}
                  onMouseEnter={(e) => !isLoading && ((e.target as HTMLElement).style.color = '#2563eb')}
                  onMouseLeave={(e) => !isLoading && ((e.target as HTMLElement).style.color = '#3b82f6')}
                >
                  Forgot password?
                </button>
              </div>
            </div>

            {/* Sign In Button */}
            <button
              type="submit"
              disabled={isLoading}
              style={{
                position: 'relative',
                width: '100%',
                display: 'flex',
                justifyContent: 'center',
                alignItems: 'center',
                padding: '12px 16px',
                border: 'none',
                fontSize: '14px',
                fontWeight: '600',
                borderRadius: '12px',
                color: 'white',
                background: isLoading 
                  ? 'linear-gradient(135deg, #9ca3af 0%, #6b7280 100%)'
                  : 'linear-gradient(135deg, #3b82f6 0%, #6366f1 100%)',
                cursor: isLoading ? 'default' : 'pointer',
                transition: 'all 0.2s',
                boxShadow: '0 10px 25px rgba(59, 130, 246, 0.3)',
                transform: 'translateY(0)',
                fontFamily: 'system-ui, -apple-system, sans-serif',
                opacity: isLoading ? 0.7 : 1
              }}
              onMouseEnter={(e) => {
                if (!isLoading) {
                  const target = e.target as HTMLElement;
                  target.style.background = 'linear-gradient(135deg, #2563eb 0%, #4f46e5 100%)';
                  target.style.transform = 'translateY(-2px)';
                  target.style.boxShadow = '0 15px 35px rgba(59, 130, 246, 0.4)';
                }
              }}
              onMouseLeave={(e) => {
                if (!isLoading) {
                  const target = e.target as HTMLElement;
                  target.style.background = 'linear-gradient(135deg, #3b82f6 0%, #6366f1 100%)';
                  target.style.transform = 'translateY(0)';
                  target.style.boxShadow = '0 10px 25px rgba(59, 130, 246, 0.3)';
                }
              }}
            >
              {isLoading ? (
                <div style={{ display: 'flex', alignItems: 'center' }}>
                  <div style={{
                    width: '20px',
                    height: '20px',
                    border: '2px solid transparent',
                    borderTop: '2px solid white',
                    borderRadius: '50%',
                    marginRight: '8px',
                    animation: 'spin 1s linear infinite'
                  }}></div>
                  Signing in...
                </div>
              ) : (
<<<<<<< HEAD
                <div className="flex items-center">
                  <svg
                    className="h-5 w-5 mr-2"
                    width={20}
                    height={20}
                    fill="none"
                    viewBox="0 0 24 24"
                    stroke="currentColor"
                  >
=======
                <div style={{ display: 'flex', alignItems: 'center' }}>
                  <svg style={{ height: '20px', width: '20px', marginRight: '8px' }} fill="none" viewBox="0 0 24 24" stroke="currentColor">
>>>>>>> 51fbfd94
                    <path strokeLinecap="round" strokeLinejoin="round" strokeWidth={2} d="M11 16l-4-4m0 0l4-4m-4 4h14m-5 4v1a3 3 0 01-3 3H6a3 3 0 01-3-3V7a3 3 0 013-3h7a3 3 0 013 3v1" />
                  </svg>
                  Sign in to Z2
                </div>
              )}
            </button>

            {/* Register Link */}
            {onSwitchToRegister && (
              <div style={{
                textAlign: 'center',
                paddingTop: '16px',
                borderTop: '1px solid #e5e7eb'
              }}>
                <span style={{
                  fontSize: '14px',
                  color: '#6b7280',
                  fontFamily: 'system-ui, -apple-system, sans-serif'
                }}>
                  New to Z2?{' '}
                  <button
                    type="button"
                    style={{
                      fontWeight: '600',
                      color: '#3b82f6',
                      background: 'none',
                      border: 'none',
                      cursor: isLoading ? 'default' : 'pointer',
                      fontFamily: 'system-ui, -apple-system, sans-serif',
                      padding: '0',
                      transition: 'color 0.2s',
                      opacity: isLoading ? 0.5 : 1
                    }}
                    onClick={onSwitchToRegister}
                    disabled={isLoading}
                    onMouseEnter={(e) => !isLoading && ((e.target as HTMLElement).style.color = '#2563eb')}
                    onMouseLeave={(e) => !isLoading && ((e.target as HTMLElement).style.color = '#3b82f6')}
                  >
                    Create your account
                  </button>
                </span>
              </div>
            )}
          </form>
        </div>

        {/* Security Note */}
        <div style={{ textAlign: 'center', marginTop: '24px' }}>
          <p style={{
            fontSize: '12px',
            color: 'rgba(255, 255, 255, 0.7)',
            fontFamily: 'system-ui, -apple-system, sans-serif',
            margin: '0'
          }}>
            🔒 Your data is protected by enterprise-grade security
          </p>
        </div>
      </div>
    </div>
  );
}

export default LoginForm;<|MERGE_RESOLUTION|>--- conflicted
+++ resolved
@@ -1,16 +1,13 @@
 /**
  * Login form component for Z2 platform
  */
-
 import React, { useState } from 'react';
 import { useAuth } from '../hooks/useAuth';
 import { LoginRequest } from '../types/auth';
-
 interface LoginFormProps {
   onSuccess?: () => void;
   onSwitchToRegister?: () => void;
 }
-
 export function LoginForm({ onSuccess, onSwitchToRegister }: LoginFormProps): JSX.Element {
   const { login, authState, clearError } = useAuth();
   const [formData, setFormData] = useState<LoginRequest>({
@@ -19,7 +16,6 @@
     remember_me: false,
   });
   const [showPassword, setShowPassword] = useState(false);
-
   const handleChange = (e: React.ChangeEvent<HTMLInputElement>) => {
     const { name, value, type, checked } = e.target;
     setFormData(prev => ({
@@ -27,11 +23,9 @@
       [name]: type === 'checkbox' ? checked : value,
     }));
   };
-
   const handleSubmit = async (e: React.FormEvent) => {
     e.preventDefault();
     clearError();
-
     try {
       await login(formData);
       onSuccess?.();
@@ -39,9 +33,7 @@
       // Error is handled by the auth context
     }
   };
-
   const isLoading = authState.isLoading;
-
   return (
     <div style={{
       minHeight: '100vh',
@@ -93,7 +85,6 @@
             Sign in to your Z2 AI Workforce Platform
           </p>
         </div>
-
         {/* Main Form Card */}
         <div style={{
           background: 'rgba(255, 255, 255, 0.95)',
@@ -139,7 +130,6 @@
               </div>
             </div>
           )}
-
           <form onSubmit={handleSubmit} style={{ display: 'flex', flexDirection: 'column', gap: '24px' }}>
             {/* Username Field */}
             <div>
@@ -195,7 +185,7 @@
                 </div>
               </div>
             </div>
-            
+           
             {/* Password Field */}
             <div>
               <label htmlFor="password" style={{
@@ -237,7 +227,6 @@
                   onFocus={(e) => (e.target as HTMLInputElement).style.borderColor = '#3b82f6'}
                   onBlur={(e) => (e.target as HTMLInputElement).style.borderColor = '#e5e7eb'}
                 />
-<<<<<<< HEAD
                 <div className="absolute inset-y-0 left-0 pl-3 flex items-center pointer-events-none">
                   <svg
                     className="h-5 w-5 text-gray-400"
@@ -247,16 +236,6 @@
                     viewBox="0 0 24 24"
                     stroke="currentColor"
                   >
-=======
-                <div style={{
-                  position: 'absolute',
-                  top: '50%',
-                  left: '12px',
-                  transform: 'translateY(-50%)',
-                  pointerEvents: 'none'
-                }}>
-                  <svg style={{ height: '20px', width: '20px', color: '#9ca3af' }} fill="none" viewBox="0 0 24 24" stroke="currentColor">
->>>>>>> 51fbfd94
                     <path strokeLinecap="round" strokeLinejoin="round" strokeWidth={2} d="M12 15v2m-6 4h12a2 2 0 002-2v-6a2 2 0 00-2-2H6a2 2 0 00-2 2v6a2 2 0 002 2zm10-10V7a4 4 0 00-8 0v4h8z" />
                   </svg>
                 </div>
@@ -283,7 +262,6 @@
                   onMouseLeave={(e) => !isLoading && ((e.target as HTMLElement).style.color = '#9ca3af')}
                 >
                   {showPassword ? (
-<<<<<<< HEAD
                     <svg
                       className="h-5 w-5 text-gray-400"
                       width={20}
@@ -303,13 +281,6 @@
                       viewBox="0 0 24 24"
                       stroke="currentColor"
                     >
-=======
-                    <svg style={{ height: '20px', width: '20px' }} fill="none" viewBox="0 0 24 24" stroke="currentColor">
-                      <path strokeLinecap="round" strokeLinejoin="round" strokeWidth={2} d="M13.875 18.825A10.05 10.05 0 0112 19c-4.478 0-8.268-2.943-9.543-7a9.97 9.97 0 011.563-3.029m5.858.908a3 3 0 114.243 4.243M9.878 9.878l4.242 4.242M9.878 9.878L8.464 8.464M18.364 18.364L16.95 16.95M18.364 18.364L20 20M8.464 8.464L7.05 7.05M16.95 16.95l1.414 1.414M20 20l-1.414-1.414M16.95 16.95L20 20" />
-                    </svg>
-                  ) : (
-                    <svg style={{ height: '20px', width: '20px' }} fill="none" viewBox="0 0 24 24" stroke="currentColor">
->>>>>>> 51fbfd94
                       <path strokeLinecap="round" strokeLinejoin="round" strokeWidth={2} d="M15 12a3 3 0 11-6 0 3 3 0 016 0z" />
                       <path strokeLinecap="round" strokeLinejoin="round" strokeWidth={2} d="M2.458 12C3.732 7.943 7.523 5 12 5c4.478 0 8.268 2.943 9.542 7-1.274 4.057-5.064 7-9.542 7-4.477 0-8.268-2.943-9.542-7z" />
                     </svg>
@@ -317,7 +288,6 @@
                 </button>
               </div>
             </div>
-
             {/* Remember Me and Forgot Password */}
             <div style={{ display: 'flex', alignItems: 'center', justifyContent: 'space-between' }}>
               <div style={{ display: 'flex', alignItems: 'center' }}>
@@ -351,7 +321,6 @@
                   Remember me
                 </label>
               </div>
-
               <div style={{ fontSize: '14px' }}>
                 <button
                   type="button"
@@ -384,7 +353,6 @@
                 </button>
               </div>
             </div>
-
             {/* Sign In Button */}
             <button
               type="submit"
@@ -401,7 +369,7 @@
                 fontWeight: '600',
                 borderRadius: '12px',
                 color: 'white',
-                background: isLoading 
+                background: isLoading
                   ? 'linear-gradient(135deg, #9ca3af 0%, #6b7280 100%)'
                   : 'linear-gradient(135deg, #3b82f6 0%, #6366f1 100%)',
                 cursor: isLoading ? 'default' : 'pointer',
@@ -442,7 +410,6 @@
                   Signing in...
                 </div>
               ) : (
-<<<<<<< HEAD
                 <div className="flex items-center">
                   <svg
                     className="h-5 w-5 mr-2"
@@ -452,17 +419,12 @@
                     viewBox="0 0 24 24"
                     stroke="currentColor"
                   >
-=======
-                <div style={{ display: 'flex', alignItems: 'center' }}>
-                  <svg style={{ height: '20px', width: '20px', marginRight: '8px' }} fill="none" viewBox="0 0 24 24" stroke="currentColor">
->>>>>>> 51fbfd94
                     <path strokeLinecap="round" strokeLinejoin="round" strokeWidth={2} d="M11 16l-4-4m0 0l4-4m-4 4h14m-5 4v1a3 3 0 01-3 3H6a3 3 0 01-3-3V7a3 3 0 013-3h7a3 3 0 013 3v1" />
                   </svg>
                   Sign in to Z2
                 </div>
               )}
             </button>
-
             {/* Register Link */}
             {onSwitchToRegister && (
               <div style={{
@@ -501,7 +463,6 @@
             )}
           </form>
         </div>
-
         {/* Security Note */}
         <div style={{ textAlign: 'center', marginTop: '24px' }}>
           <p style={{
@@ -517,5 +478,4 @@
     </div>
   );
 }
-
 export default LoginForm;